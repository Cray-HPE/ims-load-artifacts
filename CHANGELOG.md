# Changelog

All notable changes to this project will be documented in this file.

The format is based on [Keep a Changelog](https://keepachangelog.com/en/1.0.0/),
and this project adheres to [Semantic Versioning](https://semver.org/spec/v2.0.0.html).

## Unreleased

<<<<<<< HEAD
## [2.5.3] - 2023-06=05
### Changed
- CASMCMS-8365 - Add platform information to loader.
=======
## [2.5.2] - 2023-06-05
### Changed
- CASM-4232: Require at least version 2.14.0 of `ims-python-helper` in order to get associated logging enhancements.

## [2.5.1] - 2023-05-31
### Changed
- CASM-4232: Enhanced logging for [`loaders.py`](ims_load_artifacts/loaders.py) for use with IUF.
>>>>>>> f0b534ad

## [2.5.0] - 2023-05-24
### Changed
- Default to creating BOS session templates using BOS v2 instead of BOS v1. Add support for new `BOS_SESSIONTEMPLATES_ENDPOINT`
  environment variable, reflecting corresponding change in the [`cray-import-kiwi-recipe-image`](https://github.com/Cray-HPE/cray-import-kiwi-recipe-image)
  repository.

## [2.4.0] - 2023-05-23
### Changed
- BOS session templates that are created now follow BOS's stated (but currently unenforced)
  restrictions on template names.
  
### Removed
- Removed defunct files leftover from previous versioning system

## [2.3.0] - 2023-04-18
### Changed
- Use `ims-python-helper>=2.12.0` to use artifact checksums to determine equality
  of IMS images and recipes.

## [2.2.1] - 2023-02-07
### Changed
- Use `ims-python-helper>=2.11.1` to fix `KeyError` bug when finding duplicate
  IMS images.

## [2.2.0] - 2023-02-03
### Changed
- Use `ims-python-helper>=2.11.0` to prevent new images from being
  created with a duplicate name in the IUF.

## [2.1.0] - 2023-02-03
### Fixed
- CASMINST-5843: Update the nobody user in Dockerfile to own the `/etc/ssl/certs` directory to allow `update-ca-certificates` to add user certificates.

## [2.0.1] - 2022-12-20
### Added
- Add Artifactory authentication to Jenkinsfile

### Fixed
- Revert constraints to use `ims-python-helper>=2.10.0`.

## [2.0.0] - 2022-12-08
### Added
- Add support for IUF `ims_upload` operation.

## [1.6.2] - 2022-12-02
### Added
- Authenticate to CSM's artifactory

## [1.6.1] - 2022-10-05
### Changed
- CASMCMS-8272 - add timeout to request due to pylint failure.

## [1.6.0] - 2022-08-02
### Changed
- CASMCMS-7970 - update to new version of ims-python-helper.

## [1.5.0] - 2022-07-28
### Changed
- CASMTRIAGE-3756 - added file permission checking and better logging.
- CASMCMS-7970 - ims update cray.dev.com addresses

## [1.4.0] - 2022-06-30
### Added
- Add support for loading IMS recipes that have template parameters<|MERGE_RESOLUTION|>--- conflicted
+++ resolved
@@ -7,11 +7,10 @@
 
 ## Unreleased
 
-<<<<<<< HEAD
-## [2.5.3] - 2023-06=05
+## [2.5.3] - 2023-06-05
 ### Changed
 - CASMCMS-8365 - Add platform information to loader.
-=======
+
 ## [2.5.2] - 2023-06-05
 ### Changed
 - CASM-4232: Require at least version 2.14.0 of `ims-python-helper` in order to get associated logging enhancements.
@@ -19,7 +18,6 @@
 ## [2.5.1] - 2023-05-31
 ### Changed
 - CASM-4232: Enhanced logging for [`loaders.py`](ims_load_artifacts/loaders.py) for use with IUF.
->>>>>>> f0b534ad
 
 ## [2.5.0] - 2023-05-24
 ### Changed
