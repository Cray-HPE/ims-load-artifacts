#!/usr/bin/env python3
# Copyright 2019-2021 Hewlett Packard Enterprise Development LP
#
# Permission is hereby granted, free of charge, to any person obtaining a
# copy of this software and associated documentation files (the "Software"),
# to deal in the Software without restriction, including without limitation
# the rights to use, copy, modify, merge, publish, distribute, sublicense,
# and/or sell copies of the Software, and to permit persons to whom the
# Software is furnished to do so, subject to the following conditions:
#
# The above copyright notice and this permission notice shall be included
# in all copies or substantial portions of the Software.
#
# THE SOFTWARE IS PROVIDED "AS IS", WITHOUT WARRANTY OF ANY KIND, EXPRESS OR
# IMPLIED, INCLUDING BUT NOT LIMITED TO THE WARRANTIES OF MERCHANTABILITY,
# FITNESS FOR A PARTICULAR PURPOSE AND NONINFRINGEMENT.  IN NO EVENT SHALL
# THE AUTHORS OR COPYRIGHT HOLDERS BE LIABLE FOR ANY CLAIM, DAMAGES OR
# OTHER LIABILITY, WHETHER IN AN ACTION OF CONTRACT, TORT OR OTHERWISE,
# ARISING FROM, OUT OF OR IN CONNECTION WITH THE SOFTWARE OR THE USE OR
# OTHER DEALINGS IN THE SOFTWARE.
#
# (MIT License)
"""
Cray IMS Load Artifacts Container
This loads and registers recipes and pre-built image artifacts with IMS.
"""

import logging
import os
import sys
import time
from string import Template

import botocore.exceptions
import requests
import urllib3
import yaml
from ims_python_helper import ImsHelper
from requests.adapters import HTTPAdapter
from urllib3.util import Retry

urllib3.disable_warnings(urllib3.exceptions.InsecureRequestWarning)

LOGGER = logging.getLogger(__name__)

MANIFEST_FILE = os.environ.get("MANIFEST_FILE", "/manifest.yaml")
IMS_URL = os.environ.get('IMS_URL', 'http://cray-ims').strip("/")
S3_IMS_BUCKET = os.environ.get('S3_IMS_BUCKET', "ims")
S3_BOOT_IMAGES_BUCKET = os.getenv('S3_BOOT_IMAGES_BUCKET', 'boot-images')
DOWNLOAD_ROOT = os.getenv('DOWNLOAD_PATH', '/tmp')

BOS_URL = os.environ.get('BOS_URL', 'http://cray-bos').strip("/")
BOS_SESSION_ENDPOINT = os.environ.get('BOS_SESSION_ENDPOINT', 'v1/sessiontemplate').lstrip("/")
BOS_KERNEL_PARAMETERS = os.environ.get('BOS_KERNEL_PARAMETERS',
                                       "console=ttyS0,115200 bad_page=panic crashkernel=340M hugepagelist=2m-2g "
                                       "intel_iommu=off intel_pstate=disable iommu=pt ip=dhcp "
                                       "numa_interleave_omit=headless numa_zonelist_order=node oops=panic "
                                       "pageblock_order=14 pcie_ports=native printk.synchronous=y rd.neednet=1 "
                                       "rd.retry=10 rd.shell turbo_boost_limit=999 "
                                       "spire_join_token=${SPIRE_JOIN_TOKEN}")
BOS_ROOTFS_PROVIDER = os.environ.get('BOS_ROOTFS_PROVIDER', 'cpss3')
BOS_ROOTFS_PROVIDER_PASSTHROUGH = os.environ.get(
    'BOS_ROOTFS_PROVIDER_PASSTHROUGH', 'dvs:api-gw-service-nmn.local:300:nmn0')
BOS_CFS_CONFIGURATION = os.environ.get('BOS_CFS_CONFIGURATION', '')
BOS_ENABLE_CFS = \
    'True' if os.environ.get('BOS_ENABLE_CFS', 'False').lower in ['true', 'on', 'yes', 't', '1'] else 'False'

S3_ENDPOINT = None
S3_SECRET_KEY = None
S3_ACCESS_KEY = None
S3_SSL_VERIFY = None


class ImsLoadArtifactsBaseException(Exception):
    """
    Toplevel ImsLoadArtifacts Exception
    """


class ImsLoadArtifactsDownloadException(ImsLoadArtifactsBaseException):
    """
    ImsLoadArtifacts Download Exception
    """


class ImsLoadArtifactsFileNotFoundException(ImsLoadArtifactsBaseException):
    """
    ImsLoadArtifacts File Not Found Exception
    """


def wait_for_istio():
    """
    Loop until we are successfully able to call the IMS ready endpoint.
    """
    LOGGER.debug("Waiting for Istio...")
    ims_ready_endpoint = "/".join([IMS_URL, "healthz/ready"])
    while True:
        try:
            LOGGER.debug("Calling ims ready endpoint")
            r = requests.get(ims_ready_endpoint)
            if r.ok:
                LOGGER.info("Successfully talked to IMS Ready endpoint.")
                break
            LOGGER.warning("Could not talk to IMS Ready endpoint. Request returned http status %s", r.status_code)
        except requests.RequestException as exc:
            LOGGER.warning(exc)
        LOGGER.info("Trying again in 2 seconds")
        time.sleep(2)


class _ImsLoadArtifacts_v1_0_0:
    """
    Load Artifacts Handler for 1.0.0 versioned manifest files
    """

    BOS_SESSION_TEMPLATE = \
        """
        boot_sets:
          compute:
            boot_ordinal: 2
            etag: ${ims_etag}
            kernel_parameters: ${bos_kernel_parameters}
            network: nmn
            node_roles_groups:
            - Compute
            path: ${ims_manifest_path}
            rootfs_provider: ${bos_rootfs_provider}
            rootfs_provider_passthrough: ${bos_rootfs_provider_passthrough}
            type: s3
        cfs:
          configuration: ${bos_cfs_configuration}
        enable_cfs: ${bos_enable_cfs}
        name: ${ims_image_name}
        """

    def __init__(self):
        self.session = requests.session()
        self.retries = Retry(total=10, backoff_factor=2, status_forcelist=[502, 503, 504])
        self.session.mount("http://", HTTPAdapter(max_retries=self.retries))

    def create_bos_session_template(self, ims_etag, ims_manifest_path, ims_image_id):
        """
        Generate a BOS Session template for the IMS Image
        """
        try:
            bos_session_template = Template(self.BOS_SESSION_TEMPLATE).substitute({
                "ims_etag": ims_etag,
                "ims_manifest_path": ims_manifest_path,
                "ims_image_name": f'"IMS Id: {ims_image_id}"',
                'bos_kernel_parameters': BOS_KERNEL_PARAMETERS,
                'bos_rootfs_provider': BOS_ROOTFS_PROVIDER,
                'bos_rootfs_provider_passthrough': BOS_ROOTFS_PROVIDER_PASSTHROUGH,
                'bos_cfs_configuration': BOS_CFS_CONFIGURATION,
                'bos_enable_cfs': BOS_ENABLE_CFS,
            })
            LOGGER.debug(bos_session_template)
            body = yaml.safe_load(bos_session_template)
            if not isinstance(body, dict):
                LOGGER.error("Session Template must be formatted as a dictionary.")
                return False

            # When loading a dictionary value that is an empty string, yaml will convert the empty string to None.
            # >> > a = "{ a: { b: "" } }"
            # >> > yaml.safe_load(a)
            # {'a': {'b': None}}
            # This can cause BOS to throw an error. Fix up possible None values.

            body["boot_sets"]["compute"]["kernel_parameters"] = \
                '' if not body["boot_sets"]["compute"]["kernel_parameters"] \
                else body["boot_sets"]["compute"]["kernel_parameters"]
            body["boot_sets"]["compute"]["rootfs_provider"] = \
                '' if not body["boot_sets"]["compute"]["rootfs_provider"] \
                else body["boot_sets"]["compute"]["rootfs_provider"]
            body["boot_sets"]["compute"]["rootfs_provider_passthrough"] = \
                '' if not body["boot_sets"]["compute"]["rootfs_provider_passthrough"] \
                else body["boot_sets"]["compute"]["rootfs_provider_passthrough"]
            body["cfs"]["configuration"] = \
                '' if not body["cfs"]["configuration"] \
                else body["cfs"]["configuration"]

        except yaml.YAMLError as exc:
            LOGGER.error("BOS Session Template was not proper YAML: %s", exc)
            return False
        try:
            resp = self.session.post('/'.join([BOS_URL, BOS_SESSION_ENDPOINT]), json=body)
            resp.raise_for_status()
        except requests.RequestException as err:
            LOGGER.error("Problem contacting the Boot Orchestration Service (BOS): %s", err)
            return False
        return True

    def download_artifact(self, link, md5sum):
        """ download and verify artifact using link reference """

        def _download_http_artifact():
            """
            Handle download of http artifact
            """

            local_filename = os.path.abspath(os.path.join(DOWNLOAD_ROOT, link["path"].split('/')[-1]))
            with self.session.get(link["path"], stream=True) as r:
                r.raise_for_status()
                one_megabyte = 1024 * 1024
                with open(local_filename, 'wb') as f:
                    for chunk in r.iter_content(chunk_size=one_megabyte):
                        f.write(chunk)
            return local_filename

        def _download_file_artifact():
            """
            Handle local artifacts that have been baked into the
            ims-load-artifacts container.
            """
            if not os.path.isfile(link["path"]):
                raise ImsLoadArtifactsFileNotFoundException(
<<<<<<< HEAD
                    f'Failed to find artifact {link["path"]} in given local container path. Please contact '
                    'your service person to notify HPE of this error.'
=======
                    f"Failed to find artifact {link['path']} in given local container path. "
                    "Please contact your service person to notify HPE of this error."
>>>>>>> dce598dc
                )
            return link["path"]

        try:
            local_filename = {
                "http": _download_http_artifact,
                "file": _download_file_artifact,
            }[link["type"]]()

            if md5sum:
                LOGGER.info("Verifying md5sum of the downloaded file.")
                if md5sum != ImsHelper._md5(local_filename):  # pylint: disable=protected-access
                    raise ImsLoadArtifactsDownloadException("The calculated md5sum does not match the expected value.")
                LOGGER.info("Successfully verified the md5sum of the downloaded file.")
            else:
                LOGGER.info("Not verifying md5sum of the downloaded file.")

            return local_filename
        except KeyError:
            raise ImsLoadArtifactsDownloadException(
<<<<<<< HEAD
                f'Cannot download artifact due to unsupported or missing link type. {link}') from KeyError
=======
                f"Cannot download artifact due to unsupported or missing link type. {link}") from ValueError
>>>>>>> dce598dc

    def load_recipe(self, ih, recipe_name, recipe_data):
        """ call IMS Helper to load recipe into IMS and S3 """

        ret_value = False
        try:
            md5sum = recipe_data["md5"]
            linux_distribution = recipe_data["linux_distribution"]
            link = recipe_data["link"]
            recipe_path = self.download_artifact(link, md5sum)

            try:
                return ih.recipe_upload(recipe_name, recipe_path, linux_distribution)
            except requests.RequestException as exc:
                if hasattr(exc, "response"):
                    LOGGER.warning("IMS Service Response is %s", exc.response.text)
                else:
                    LOGGER.warning(exc)
            except (botocore.exceptions.BotoCoreError,
                    ImsLoadArtifactsDownloadException,
                    ImsLoadArtifactsFileNotFoundException) as exc:
                LOGGER.warning(exc)
                ret_value = False

        except (requests.RequestException, ImsLoadArtifactsDownloadException,
                ImsLoadArtifactsFileNotFoundException) as exc:
            LOGGER.warning("Error downloading recipe %s. %s", recipe_name, str(exc))
            ret_value = False
        except ValueError as exc:
            LOGGER.warning("Malformed recipe %s in manifest. Missing recipe value. %s", recipe_name, str(exc))
            ret_value = False

        return ret_value

    def load_recipes(self, manifest_data):
        """ Process IMS recipes listed in the manifest file. """

        ret_value = True
        recipe_results = {'recipes': {}}

        ih = ImsHelper(
            ims_url=IMS_URL,
            session=self.session,
            s3_endpoint=S3_ENDPOINT,
            s3_secret_key=S3_SECRET_KEY,
            s3_access_key=S3_ACCESS_KEY,
            s3_ssl_verify=S3_SSL_VERIFY,
            s3_bucket=S3_IMS_BUCKET
        )

        if "recipes" in manifest_data:
            for recipe_name, recipe_data in manifest_data["recipes"].items():
                recipe_result = self.load_recipe(ih, recipe_name, recipe_data)
                if recipe_result:
                    recipe_results['recipes'][recipe_name] = {'id': recipe_result['id']}
                else:
                    ret_value = False

        if ret_value:
            return recipe_results

        return ret_value

    def download_image_artifact(self, artifact_data):
        """ Helper function to download image artifact """

        md5 = artifact_data["md5"]
        link = artifact_data["link"]
        mime_type = artifact_data["type"]
        artifact_path = self.download_artifact(link, md5)
        return mime_type, artifact_path

    def load_image(self, ih, image_name, image_data):
        """ call IMS Helper to load image into IMS and S3 """
        ret_value = False
        try:
            image_artifacts = {}
            for artifact_data in image_data["artifacts"]:
                mime_type, image_artifact = self.download_image_artifact(artifact_data)
                image_artifacts[mime_type] = image_artifact

            rootfs = [image_artifacts['application/vnd.cray.image.rootfs.squashfs']] \
                if image_artifacts.get('application/vnd.cray.image.rootfs.squashfs') else None
            kernel = [image_artifacts['application/vnd.cray.image.kernel']] \
                if image_artifacts.get('application/vnd.cray.image.kernel') else None
            initrd = [image_artifacts['application/vnd.cray.image.initrd']] \
                if image_artifacts.get('application/vnd.cray.image.initrd') else None
            boot_parameters = [image_artifacts['application/vnd.cray.image.parameters.boot']] \
                if image_artifacts.get('application/vnd.cray.image.parameters.boot') else None

            ih_upload_kwargs = {
                'image_name': image_name,
                'rootfs': rootfs,
                'kernel': kernel,
                'initrd': initrd,
                'boot_parameters': boot_parameters
            }

            try:
                result = ih.image_upload_artifacts(**ih_upload_kwargs)
                if os.environ.get("CREATE_BOS_SESSION_TEMPLATE", "False").lower() in ['true', 'on', 'yes', 't', '1']:
                    try:
                        LOGGER.info('Creating BOS Session Temnplate for image "%s"', image_name)
                        ims_etag = result["ims_image_record"]["link"]["etag"]
                        ims_image_path = result["ims_image_record"]["link"]["path"]
                        ims_image_id = result["ims_image_record"]["id"]
                        self.create_bos_session_template(ims_etag, ims_image_path, ims_image_id)
                    except KeyError as exc:
                        LOGGER.error("Error creating BOS Session Template. IMS image result missing variable %s. %s",
                                     exc, result)
                return result
            except requests.RequestException as exc:
                if hasattr(exc, "response"):
                    LOGGER.warning("IMS Service Response is %s", exc.response.text)
                else:
                    LOGGER.warning(exc)
            except (botocore.exceptions.BotoCoreError,
                    ImsLoadArtifactsDownloadException,
                    ImsLoadArtifactsFileNotFoundException) as exc:
                LOGGER.warning(exc)
                ret_value = False

        except (requests.RequestException, ImsLoadArtifactsDownloadException,
                ImsLoadArtifactsFileNotFoundException) as exc:
            LOGGER.warning("Error downloading image %s. %s", image_name, str(exc))
            ret_value = False

        except ValueError as exc:
            LOGGER.warning("Malformed image %s in manifest. Missing image value. %s", image_name, str(exc))
            ret_value = False

        return ret_value

    def load_images(self, manifest_data):
        """ Process IMS images listed in the manifest file. """

        ret_value = True
        image_results = {'images': {}}

        ih = ImsHelper(
            ims_url=IMS_URL,
            session=self.session,
            s3_endpoint=S3_ENDPOINT,
            s3_secret_key=S3_SECRET_KEY,
            s3_access_key=S3_ACCESS_KEY,
            s3_ssl_verify=S3_SSL_VERIFY,
            s3_bucket=S3_BOOT_IMAGES_BUCKET
        )

        if "images" in manifest_data:
            for image_name, image_data in manifest_data["images"].items():
                image_result = self.load_image(ih, image_name, image_data)
                if image_result:
                    image_results['images'][image_name] = {
                        'id': image_result['ims_image_record']['id']
                    }
                else:
                    ret_value = False

        if ret_value:
            return image_results

        return ret_value

    def __call__(self, manifest_data):
        """ Process IMS recipes and images listed in the manifest file. """
        ret_recipes = self.load_recipes(manifest_data)
        ret_images = self.load_images(manifest_data)

        # If everything was successful, write out the results
        if all([ret_recipes, ret_images]):
            records = dict(ret_recipes, **ret_images)
            LOGGER.info(yaml.dump(records))
            with open('/results/records.yaml', 'wt', encoding='utf-8') as results_file:
                yaml.dump(records, results_file)

        # Return a boolean of if everything was successful
        return all([ret_recipes, ret_images])


def load_artifacts():
    """
    Read a manifest.yaml file. If the object was not found, log it and return an error..
    """
    with open(MANIFEST_FILE, 'rt', encoding='utf-8') as inf:
        manifest_data = yaml.safe_load(inf)

    try:
        return {
            "1.0.0": _ImsLoadArtifacts_v1_0_0()
        }[manifest_data["version"]](manifest_data)
    except KeyError:
        raise ImsLoadArtifactsBaseException(
<<<<<<< HEAD
            f'Cannot process manifest.yaml due to unsupported or missing manifest version {manifest_data}') \
            from KeyError
=======
            f"Cannot process manifest.yaml due to unsupported or missing manifest version {manifest_data}") \
            from ValueError
>>>>>>> dce598dc


def main():
    """
    Load artifacts from manifest.yaml into S3 and register with IMS.
    """

    # pylint: disable=global-statement
    global S3_ENDPOINT
    global S3_SECRET_KEY
    global S3_ACCESS_KEY
    global S3_SSL_VERIFY

    retValue = 0

    log_level = os.environ.get('LOG_LEVEL', 'WARN')
    logging.basicConfig(level=log_level)

    try:
        # The key names used below match the values defined in the
        #  *-s3-credentials secrets available on shasta systems.
        # ncn-w001:~ # kubectl  get secrets -o yaml ims-s3-credentials
        # data:
        #   access_key: R0k0WEdKVzJPSDlZQkVaOVkwNjk=
        #   s3_endpoint: aHR0cDovL3Jndy5sb2NhbDo4MDgw
        #   secret_key: NDdHZUdPanhPNlhRc2RMUWxyb1k3WXhvMWNqb2NLMmoxQnBRb0o4NQ==
        #   ssl_validate: ZmFsc2U=
        S3_ENDPOINT = os.environ['S3_ENDPOINT']
        S3_SECRET_KEY = os.environ['SECRET_KEY']
        S3_ACCESS_KEY = os.environ['ACCESS_KEY']
        S3_SSL_VERIFY = os.environ['SSL_VALIDATE']
    except KeyError as key_error:
        LOGGER.error("Missing environment variable %s.", key_error)
        sys.exit(1)

    wait_for_istio()

    try:
        retValue = 0 if load_artifacts() else 1
    except FileNotFoundError as exc:
        LOGGER.error("Missing manifest file.", exc_info=exc)
    except ImsLoadArtifactsBaseException as exc:
        LOGGER.error(exc)

    return retValue


if __name__ == '__main__':
    sys.exit(main())<|MERGE_RESOLUTION|>--- conflicted
+++ resolved
@@ -214,13 +214,8 @@
             """
             if not os.path.isfile(link["path"]):
                 raise ImsLoadArtifactsFileNotFoundException(
-<<<<<<< HEAD
-                    f'Failed to find artifact {link["path"]} in given local container path. Please contact '
-                    'your service person to notify HPE of this error.'
-=======
                     f"Failed to find artifact {link['path']} in given local container path. "
                     "Please contact your service person to notify HPE of this error."
->>>>>>> dce598dc
                 )
             return link["path"]
 
@@ -241,11 +236,7 @@
             return local_filename
         except KeyError:
             raise ImsLoadArtifactsDownloadException(
-<<<<<<< HEAD
-                f'Cannot download artifact due to unsupported or missing link type. {link}') from KeyError
-=======
                 f"Cannot download artifact due to unsupported or missing link type. {link}") from ValueError
->>>>>>> dce598dc
 
     def load_recipe(self, ih, recipe_name, recipe_data):
         """ call IMS Helper to load recipe into IMS and S3 """
@@ -439,13 +430,8 @@
         }[manifest_data["version"]](manifest_data)
     except KeyError:
         raise ImsLoadArtifactsBaseException(
-<<<<<<< HEAD
-            f'Cannot process manifest.yaml due to unsupported or missing manifest version {manifest_data}') \
-            from KeyError
-=======
             f"Cannot process manifest.yaml due to unsupported or missing manifest version {manifest_data}") \
             from ValueError
->>>>>>> dce598dc
 
 
 def main():
