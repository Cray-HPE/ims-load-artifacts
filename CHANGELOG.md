--- conflicted
+++ resolved
@@ -5,13 +5,9 @@
 The format is based on [Keep a Changelog](https://keepachangelog.com/en/1.0.0/),
 and this project adheres to [Semantic Versioning](https://semver.org/spec/v2.0.0.html).
 
-<<<<<<< HEAD
-## Unreleased
+## [Unreleased]
 
 ## [2.7.0] - 2023-08-14
-=======
-## [Unreleased]
->>>>>>> 9f38830a
 ### Changed
 - CASMCMS-8743 - templatize the BOS kernel parameters.
 - Disabled concurrent Jenkins builds on same branch/commit
