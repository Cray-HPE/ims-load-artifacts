--- conflicted
+++ resolved
@@ -21,11 +21,7 @@
 #
 # (MIT License)
 
-<<<<<<< HEAD
-FROM arti.dev.cray.com/baseos-docker-master-local/alpine:3.13.5 as base
-=======
-FROM artifactory.algol60.net/docker.io/alpine:3.12 as base
->>>>>>> 89c0ef5a
+FROM artifactory.algol60.net/docker.io/alpine:3.13 as base
 COPY requirements.txt constraints.txt /
 RUN apk add --upgrade --no-cache apk-tools &&  \
 	apk update && \
